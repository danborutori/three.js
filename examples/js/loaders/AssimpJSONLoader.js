/**
 * @author Alexander Gessler / http://www.greentoken.de/
 * https://github.com/acgessler
 *
 * Loader for models imported with Open Asset Import Library (http://assimp.sf.net)
 * through assimp2json (https://github.com/acgessler/assimp2json).
 *
 * Supports any input format that assimp supports, including 3ds, obj, dae, blend,
 * fbx, x, ms3d, lwo (and many more).
 *
 * See webgl_loader_assimp2json example.
 */

THREE.AssimpJSONLoader = function ( manager ) {

	this.manager = ( manager !== undefined ) ? manager : THREE.DefaultLoadingManager;

};

THREE.AssimpJSONLoader.prototype = {

	constructor: THREE.AssimpJSONLoader,

	load: function ( url, onLoad, onProgress, onError ) {

		var scope = this;

		this.texturePath = this.texturePath && ( typeof this.texturePath === "string" ) ? this.texturePath : this.extractUrlBase( url );

		var loader = new THREE.XHRLoader( this.manager );
		loader.setCrossOrigin( this.crossOrigin );
		loader.load( url, function ( text ) {

			var json = JSON.parse( text ), scene, metadata;

			// Check __metadata__ meta header if present
			// This header is used to disambiguate between
			// different JSON-based file formats.
			metadata = json.__metadata__;
			if ( typeof metadata !== 'undefined' ) {

				// Check if assimp2json at all
				if ( metadata.format !== 'assimp2json' ) {

					onError( 'Not an assimp2json scene' );
					return;

				}
				// Check major format version
				else if ( metadata.version < 100 && metadata.version >= 200 ) {

					onError( 'Unsupported assimp2json file format version' );
					return;

				}

			}

			scene = scope.parse( json );
			onLoad( scene );

		}, onProgress, onError );

	},

	setCrossOrigin: function ( value ) {

		this.crossOrigin = value;

	},

	setTexturePath: function ( value ) {

		this.texturePath = value;

	},

	extractUrlBase: function ( url ) {

		// from three/src/loaders/Loader.js
		var parts = url.split( '/' );
		parts.pop();
		return ( parts.length < 1 ? '.' : parts.join( '/' ) ) + '/';

	},

	parse: function ( json ) {

		var meshes = this.parseList ( json.meshes, this.parseMesh );
		var materials = this.parseList ( json.materials, this.parseMaterial );
		return this.parseObject( json, json.rootnode, meshes, materials );

	},

	parseList : function( json, handler ) {

		var meshes = new Array( json.length );
		for ( var i = 0; i < json.length; ++ i ) {

			meshes[ i ] = handler.call( this, json[ i ] );

		}
		return meshes;

	},

	parseMesh : function( json ) {

		var vertex, geometry, i, e, in_data, src;


		geometry = new THREE.Geometry();

		// read vertex positions
		for ( in_data = json.vertices, i = 0, e = in_data.length; i < e; ) {

			geometry.vertices.push( new THREE.Vector3( in_data[ i ++ ], in_data[ i ++ ], in_data[ i ++ ] ) );

		}

		// read faces
		var cnt = 0;
		for ( in_data = json.faces, i = 0, e = in_data.length; i < e; ++ i ) {

			src = in_data[ i ];
			face = new THREE.Face3( src[ 0 ], src[ 1 ], src[ 2 ] );
			geometry.faces.push( face );

		}

		// read texture coordinates - three.js attaches them to its faces
		json.texturecoords = json.texturecoords || [];
		for ( i = 0, e = json.texturecoords.length; i < e; ++ i ) {

			function convertTextureCoords( in_uv, out_faces, out_vertex_uvs ) {

				var i, e, face, a, b, c;

				for ( i = 0, e = out_faces.length; i < e; ++ i ) {

					face = out_faces[ i ];
					a = face.a * 2;
					b = face.b * 2;
					c = face.c * 2;
					out_vertex_uvs.push( [
						new THREE.Vector2( in_uv[ a ], in_uv[ a + 1 ] ),
						new THREE.Vector2( in_uv[ b ], in_uv[ b + 1 ] ),
						new THREE.Vector2( in_uv[ c ], in_uv[ c + 1 ] )
					] );

				}

			}

			convertTextureCoords( json.texturecoords[ i ], geometry.faces, geometry.faceVertexUvs[ i ] );

		}

		// read normals - three.js also attaches them to its faces
		if ( json.normals ) {

			function convertNormals( in_nor, out_faces ) {

				var i, e, face, a, b, c;

				for ( i = 0, e = out_faces.length; i < e; ++ i ) {

					face = out_faces[ i ];
					a = face.a * 3;
					b = face.b * 3;
					c = face.c * 3;
					face.vertexNormals = [
						new THREE.Vector3( in_nor[ a ], in_nor[ a + 1 ], in_nor[ a + 2 ] ),
						new THREE.Vector3( in_nor[ b ], in_nor[ b + 1 ], in_nor[ b + 2 ] ),
						new THREE.Vector3( in_nor[ c ], in_nor[ c + 1 ], in_nor[ c + 2 ] )
					];

				}

			}

			convertNormals( json.normals, geometry.faces );

		}

		// read vertex colors - three.js also attaches them to its faces
		if ( json.colors && json.colors[ 0 ] ) {

			function convertColors( in_color, out_faces ) {

				var i, e, face, a, b, c;
<<<<<<< HEAD

				function makeColor( start ) {

					var col = new THREE.Color( );
					col.setRGB( arr[ 0 ], arr[ 1 ], arr[ 2 ] );
					// TODO: what about alpha?
					return col;

				}
=======
				var color = new THREE.Color();
>>>>>>> 5a954978

				for ( i = 0, e = out_faces.length; i < e; ++ i ) {

					face = out_faces[ i ];
					a = face.a * 4;
					b = face.b * 4;
					c = face.c * 4;
					face.vertexColors = [
						color.fromArray( a ),
						color.fromArray( b ),
						color.fromArray( c )
					];

				}

			}

			convertColors( json.colors[ 0 ], geometry.faces );

		}


		//geometry.computeFaceNormals();
		//geometry.computeVertexNormals();
		//geometry.computeTangents();
		geometry.computeBoundingSphere();

		// TODO: tangents
		return geometry;

	},

	parseMaterial : function( json ) {

		var mat = null,
		scope = this, i, prop, has_textures = [],

		init_props = {
			shading : THREE.SmoothShading
		};

		function toColor( value_arr ) {

			var col = new THREE.Color();
			col.setRGB( value_arr[ 0 ], value_arr[ 1 ], value_arr[ 2 ] );
			return col;

		}

		function defaultTexture() {

			var im = new Image();
			im.width = 1;
			im.height = 1;
			return new THREE.Texture( im );

		}

		for ( var i in json.properties ) {

			prop = json.properties[ i ];

			if ( prop.key === '$tex.file' ) {

				// prop.semantic gives the type of the texture
				// 1: diffuse
				// 2: specular mao
				// 5: height map (bumps)
				// 6: normal map
				// more values (i.e. emissive, environment) are known by assimp and may be relevant
				if ( prop.semantic === 1 || prop.semantic === 5 || prop.semantic === 6 || prop.semantic === 2 ) {

					( function( semantic ) {

						var loader = new THREE.TextureLoader( scope.manager ),
						keyname;

						if ( semantic === 1 ) {

							keyname = 'map';

						} else if ( semantic === 5 ) {

							keyname = 'bumpMap';

						} else if ( semantic === 6 ) {

							keyname = 'normalMap';

						} else if ( semantic === 2 ) {

							keyname = 'specularMap';

						}

						has_textures.push( keyname );

						loader.setCrossOrigin( this.crossOrigin );
						var material_url = scope.texturePath + '/' + prop.value;
						material_url = material_url.replace( /\\/g, '/' );
						loader.load( material_url, function( tex ) {

							if ( tex ) {

								// TODO: read texture settings from assimp.
								// Wrapping is the default, though.
								tex.wrapS = tex.wrapT = THREE.RepeatWrapping;

								mat[ keyname ] = tex;
								mat.needsUpdate = true;

							}

						} );

					} )( prop.semantic );

				}

			} else if ( prop.key === '?mat.name' ) {

				init_props.name = prop.value;

			} else if ( prop.key === '$clr.diffuse' ) {

				init_props.color = toColor( prop.value );

			} else if ( prop.key === '$clr.specular' ) {

				init_props.specular = toColor( prop.value );

			} else if ( prop.key === '$clr.emissive' ) {

				init_props.emissive = toColor( prop.value );

			} else if ( prop.key === '$mat.shadingm' ) {

				// aiShadingMode_Flat
				if ( prop.value === 1 ) {

					init_props.shading = THREE.FlatShading;

				}

			} else if ( prop.key === '$mat.shininess' ) {

				init_props.shininess = prop.value;

			}

		}

		// note: three.js does not like it when a texture is added after the geometry
		// has been rendered once, see http://stackoverflow.com/questions/16531759/.
		// for this reason we fill all slots upfront with default textures
		if ( has_textures.length ) {

			for ( i = has_textures.length - 1; i >= 0; -- i ) {

				init_props[ has_textures[ i ]] = defaultTexture();

			}

		}

		mat = new THREE.MeshPhongMaterial( init_props );
		return mat;

	},

	parseObject : function( json, node, meshes, materials ) {

		var obj = new THREE.Object3D()
		,	i
		,	idx
		;

		obj.name = node.name || "";
		obj.matrix = new THREE.Matrix4().fromArray( node.transformation ).transpose();
		obj.matrix.decompose( obj.position, obj.quaternion, obj.scale );

		for ( i = 0; node.meshes && i < node.meshes.length; ++ i ) {

			idx = node.meshes[ i ];
			obj.add( new THREE.Mesh( meshes[ idx ], materials[ json.meshes[ idx ].materialindex ] ) );

		}

		for ( i = 0; node.children && i < node.children.length; ++ i ) {

			obj.add( this.parseObject( json, node.children[ i ], meshes, materials ) );

		}

		return obj;

	},
};<|MERGE_RESOLUTION|>--- conflicted
+++ resolved
@@ -188,31 +188,17 @@
 
 			function convertColors( in_color, out_faces ) {
 
-				var i, e, face, a, b, c;
-<<<<<<< HEAD
-
-				function makeColor( start ) {
-
-					var col = new THREE.Color( );
-					col.setRGB( arr[ 0 ], arr[ 1 ], arr[ 2 ] );
-					// TODO: what about alpha?
-					return col;
-
-				}
-=======
-				var color = new THREE.Color();
->>>>>>> 5a954978
-
-				for ( i = 0, e = out_faces.length; i < e; ++ i ) {
-
-					face = out_faces[ i ];
-					a = face.a * 4;
-					b = face.b * 4;
-					c = face.c * 4;
+				for ( var i = 0, e = out_faces.length; i < e; ++ i ) {
+
+					var face = out_faces[ i ];
+					var a = face.a * 4;
+					var b = face.b * 4;
+					var c = face.c * 4;
+
 					face.vertexColors = [
-						color.fromArray( a ),
-						color.fromArray( b ),
-						color.fromArray( c )
+						new THREE.Color().fromArray( a ),
+						new THREE.Color().fromArray( b ),
+						new THREE.Color().fromArray( c )
 					];
 
 				}
