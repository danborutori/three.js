--- conflicted
+++ resolved
@@ -19,11 +19,7 @@
 
 THREE.UTF8Loader.prototype.load = function ( jsonUrl, callback, options ) {
 
-<<<<<<< HEAD
-	this.downloadModelJson( jsonUrl, options, callback );
-=======
 	this.downloadModelJson( jsonUrl, callback, options );
->>>>>>> 54034067
 
 };
 
