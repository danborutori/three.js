--- conflicted
+++ resolved
@@ -223,13 +223,8 @@
 					// set the viewport
 					var width = rect.right - rect.left;
 					var height = rect.bottom - rect.top;
-<<<<<<< HEAD
 					var left   = rect.left;
 					var bottom = renderer.domElement.clientHeight - rect.bottom;
-=======
-					var left = rect.left;
-					var top = rect.top;
->>>>>>> 2db634d9
 
 					renderer.setViewport( left, bottom, width, height );
 					renderer.setScissor( left, bottom, width, height );
