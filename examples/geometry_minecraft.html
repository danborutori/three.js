<!DOCTYPE HTML>
<html lang="en">
	<head>
		<title>three.js - geometry - minecraft</title>
		<meta charset="utf-8">
		<style type="text/css">
			body {
				color: #61443e;
				font-family:Monospace;
				font-size:13px;
				text-align:center;

				background-color: #bfd1e5;
				margin: 0px;
				overflow: hidden;
			}

			#info {
				position: absolute;
				top: 0px; width: 100%;
				padding: 5px;
			}

			a {

				color: #a06851;
			}

		</style>
	</head>
	<body>

		<div id="container"><br /><br /><br /><br /><br />Generating world...</div> 
<<<<<<< HEAD
		<div id="info"><a href="http://github.com/mrdoob/three.js" target="_blank">three.js</a> - <a href="http://www.minecraft.net/" target="_blank">minecraft</a> demo. featuring <a href="http://painterlypack.net/" target="_blank">painterly pack</a>.<br />(camera move: WASD/↑←↓→)</div> 
=======
		<div id="info"><a href="http://github.com/mrdoob/three.js" target="_blank">three.js</a> - <a href="http://www.minecraft.net/" target="_blank">minecraft</a> demo. featuring <a href="http://painterlypack.net/" target="_blank">painterly pack</a><br />(camera move: WASD/↑←↓→)</div> 
>>>>>>> a0e29d1c

		<script type="text/javascript" src="js/Stats.js"></script>
		<script type="text/javascript" src="js/ImprovedNoise.js"></script>

		<script type="text/javascript" src="../build/Three.js"></script>
		<script type="text/javascript" src="../src/extras/GeometryUtils.js"></script>
		<script type="text/javascript" src="../src/extras/primitives/Cube.js"></script>
		
		<script type="text/javascript">

			var container, stats;

			var camera, scene, renderer;

			var mesh;

			var worldWidth = 128, worldDepth = 128,
			worldHalfWidth = worldWidth / 2, worldHalfDepth = worldDepth / 2,
			data = generateHeight( worldWidth, worldDepth );

			var mouseX = 0, mouseY = 0,
			lat = 0, lon = 0, phy = 0, theta = 0;

			var direction = new THREE.Vector3(),
			moveForward = false, moveBackwards = false,
			moveLeft = false, moveRight = false;

			var windowHalfX = window.innerWidth / 2;
			var windowHalfY = window.innerHeight / 2;


			init();
			setInterval( loop, 1000 / 60 );


			function init() {

				container = document.getElementById( 'container' );

				camera = new THREE.Camera( 60, window.innerWidth / window.innerHeight, 1, 20000 );
				camera.target.position.z = - 100;

				scene = new THREE.Scene();

				var materials = [

					loadTexture( 'textures/minecraft/grass_dirt.png' ), // right
					loadTexture( 'textures/minecraft/grass_dirt.png' ), // left
					loadTexture( 'textures/minecraft/grass.png' ), // top
					loadTexture( 'textures/minecraft/dirt.png' ), // bottom
					loadTexture( 'textures/minecraft/grass_dirt.png' ), // back
					loadTexture( 'textures/minecraft/grass_dirt.png' ) // front

				];

				var cube = new Cube( 100, 100, 100, 1, 1, materials );
				var geometry = new THREE.Geometry();

				camera.position.y = getY( worldHalfWidth, worldHalfDepth ) + 100;
				camera.target.position.y = camera.position.y;

				for ( var y = 0; y < worldDepth; y ++ ) {

					for ( var x = 0; x < worldWidth; x ++ ) {

						mesh = new THREE.Mesh( cube );
						mesh.position.x = x * 100 - worldHalfWidth * 100;
						mesh.position.y = Math.floor( data[ x + y * worldWidth ] * 0.2 ) * 100;
						mesh.position.z = y * 100 - worldHalfDepth * 100;

						GeometryUtils.merge( geometry, mesh );
					}

				}

				geometry.sortFacesByMaterial();

				mesh = new THREE.Mesh( geometry, new THREE.MeshFaceMaterial() );
				scene.addObject( mesh );

				var ambientLight = new THREE.AmbientLight( 0xcccccc );
				scene.addLight( ambientLight );

				var pointLight = new THREE.DirectionalLight( 0xffffff, 1.5 );
				pointLight.position.x = 1;
				pointLight.position.y = 1;
				pointLight.position.z = 0.5;
				pointLight.position.normalize;
				scene.addLight( pointLight );

				renderer = new THREE.WebGLRenderer();
				renderer.setSize( window.innerWidth, window.innerHeight );

				container.innerHTML = "";

				container.appendChild( renderer.domElement );

				stats = new Stats();
				stats.domElement.style.position = 'absolute';
				stats.domElement.style.top = '0px';
				container.appendChild( stats.domElement );

				document.addEventListener( 'mousemove', onDocumentMouseMove, false );
				document.addEventListener( 'keydown', onDocumentKeyDown, false );
				document.addEventListener( 'keyup', onDocumentKeyUp, false );

			}

			function loadTexture( path ) {

				var image = new Image();
				image.onload = function () { this.loaded = true; };
				image.src = path;

				return new THREE.MeshLambertMaterial( { map: new THREE.Texture( image, new THREE.UVMapping(), THREE.ClampToEdgeWrapping, THREE.ClampToEdgeWrapping, THREE.NearestFilter, THREE.LinearMipMapLinearFilter ) } );

			}

			function generateHeight( width, height ) {

				var data = [], perlin = new ImprovedNoise(),
				size = width * height, quality = 2, z = Math.random() * 100;

				for ( var j = 0; j < 4; j ++ ) {

					if ( j == 0 ) for ( var i = 0; i < size; i ++ ) data[ i ] = 0;

					for ( var i = 0; i < size; i ++ ) {

						var x = i % width, y = ~~ ( i / width );
						data[ i ] += perlin.noise( x / quality, y / quality, z ) * quality;


					}

					quality *= 4

				}

				return data;

			}

			function getY( x, z ) {

				return ~~( data[ x + z * worldWidth ] * 0.2 ) * 100

			}

			function onDocumentMouseMove(event) {

				mouseX = event.clientX - windowHalfX;
				mouseY = event.clientY - windowHalfY;

			}

			function onDocumentKeyDown( event ) {
				
				// console.log( event.keyCode );

				switch( event.keyCode ) {

					case 38: /*↑*/ moveForward = true; break;
					case 40: /*↓*/ moveBackwards = true; break;
					case 37: /*←*/ moveLeft = true; break;
					case 39: /*→*/ moveRight = true; break;

					case 87: /*W*/ moveForward = true; break;
					case 83: /*S*/ moveBackwards = true; break;
					case 65: /*A*/ moveLeft = true; break;
					case 68: /*D*/ moveRight = true; break;

				}

			}

			function onDocumentKeyUp( event ) {

				switch( event.keyCode ) {

					case 38: /*↑*/ moveForward = false; break;
					case 40: /*↓*/ moveBackwards = false; break;
					case 37: /*←*/ moveLeft = false; break;
					case 39: /*→*/ moveRight = false; break;

					case 87: /*W*/ moveForward = false; break;
					case 83: /*S*/ moveBackwards = false; break;
					case 65: /*A*/ moveLeft = false; break;
					case 68: /*D*/ moveRight = false; break;

				}

			}

			function loop() {

				if ( moveForward ) {

					direction.copy( camera.target.position ).subSelf( camera.position ).normalize().multiplyScalar( 15 );
					camera.position.addSelf( direction );
					camera.target.position.addSelf( direction );

				}

				if ( moveBackwards ) {

					direction.copy( camera.target.position ).subSelf( camera.position ).normalize().multiplyScalar( - 15 );
					camera.position.addSelf( direction );
					camera.target.position.addSelf( direction );

				}

				if ( moveLeft ) {

					direction.copy( camera.target.position ).subSelf( camera.position ).normalize().multiplyScalar( - 15 );
					direction.cross( direction.clone(), new THREE.Vector3( 0, 1, 0 ) );
					camera.position.addSelf( direction );
					camera.target.position.addSelf( direction );

				}

				if ( moveRight ) {

					direction.copy( camera.target.position ).subSelf( camera.position ).normalize().multiplyScalar( 15 );
					direction.cross( direction.clone(), new THREE.Vector3( 0, 1, 0 ) );
					camera.position.addSelf( direction );
					camera.target.position.addSelf( direction );

				};

				lon += mouseX * 0.005;
				lat -= mouseY * 0.005;

				lat = Math.max( - 85, Math.min( 85, lat ) );
				phi = ( 90 - lat ) * Math.PI / 180;
				theta = lon * Math.PI / 180;

				camera.target.position.x = 100 * Math.sin( phi ) * Math.cos( theta ) + camera.position.x;
				camera.target.position.y = 100 * Math.cos( phi ) + camera.position.y;
				camera.target.position.z = 100 * Math.sin( phi ) * Math.sin( theta ) + camera.position.z;

				renderer.render(scene, camera);
				stats.update();

			}

		</script>

	</body>
</html><|MERGE_RESOLUTION|>--- conflicted
+++ resolved
@@ -31,11 +31,7 @@
 	<body>
 
 		<div id="container"><br /><br /><br /><br /><br />Generating world...</div> 
-<<<<<<< HEAD
-		<div id="info"><a href="http://github.com/mrdoob/three.js" target="_blank">three.js</a> - <a href="http://www.minecraft.net/" target="_blank">minecraft</a> demo. featuring <a href="http://painterlypack.net/" target="_blank">painterly pack</a>.<br />(camera move: WASD/↑←↓→)</div> 
-=======
 		<div id="info"><a href="http://github.com/mrdoob/three.js" target="_blank">three.js</a> - <a href="http://www.minecraft.net/" target="_blank">minecraft</a> demo. featuring <a href="http://painterlypack.net/" target="_blank">painterly pack</a><br />(camera move: WASD/↑←↓→)</div> 
->>>>>>> a0e29d1c
 
 		<script type="text/javascript" src="js/Stats.js"></script>
 		<script type="text/javascript" src="js/ImprovedNoise.js"></script>
@@ -119,7 +115,7 @@
 				var ambientLight = new THREE.AmbientLight( 0xcccccc );
 				scene.addLight( ambientLight );
 
-				var pointLight = new THREE.DirectionalLight( 0xffffff, 1.5 );
+				var pointLight = new THREE.DirectionalLight( 0xffffff, 1 );
 				pointLight.position.x = 1;
 				pointLight.position.y = 1;
 				pointLight.position.z = 0.5;
