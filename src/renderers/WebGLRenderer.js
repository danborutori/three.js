--- conflicted
+++ resolved
@@ -1994,13 +1994,9 @@
 				var offset = uvScaleMap.offset;
 				var repeat = uvScaleMap.repeat;
 				var rotation = uvScaleMap.rotation;
-<<<<<<< HEAD
 				var center = uvScaleMap.center;
-				
+
 				uvScaleMap.matrix.setUvTransform( offset.x, offset.y, repeat.x, repeat.y, rotation, center.x, center.y );
-=======
-				uvScaleMap.matrix.setUvTransform( offset.x, offset.y, repeat.x, repeat.y, rotation, 0.5, 0.5 );
->>>>>>> 120560f8
 
 			}
 
@@ -2041,13 +2037,9 @@
 				var offset = material.map.offset;
 				var repeat = material.map.repeat;
 				var rotation = material.map.rotation;
-<<<<<<< HEAD
 				var center = material.map.center;
 
 				material.map.matrix.setUvTransform( offset.x, offset.y, repeat.x, repeat.y, rotation, center.x, center.y );
-=======
-				material.map.matrix.setUvTransform( offset.x, offset.y, repeat.x, repeat.y, rotation, 0.5, 0.5 );
->>>>>>> 120560f8
 
 			}
 
