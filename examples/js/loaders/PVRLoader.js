--- conflicted
+++ resolved
@@ -1,4 +1,4 @@
-/*
+/*    
  *	 PVRLoader
  *   Author: pierre lepers
  *   Date: 17/09/2014 11:09
@@ -32,7 +32,7 @@
 	// PVR v3
 	if ( header[0] === 0x03525650 ) {
 		return THREE.PVRLoader._parseV3( pvrDatas );
-	}
+	} 
 	// PVR v2
 	else if ( header[11] === 0x21525650) {
 		return THREE.PVRLoader._parseV2( pvrDatas );
@@ -44,10 +44,10 @@
 };
 
 THREE.PVRLoader._parseV3 = function ( pvrDatas ) {
-
+	
 	var header = pvrDatas.header;
 	var bpp, format;
-
+	
 
 	var metaLen 	  = header[12],
 		pixelFormat   =  header[2],
@@ -130,13 +130,8 @@
 		bpp = 2;
 	}
 	else
-<<<<<<< HEAD
 		throw new Error( "pvrtc - unknown format " + formatFlags);
 	
-=======
-		throw new Error( "pvrtc - unknown format "+formatFlags);
-
->>>>>>> fec2de80
 
 
 	pvrDatas.dataPtr 	 = headerLength;
@@ -147,13 +142,8 @@
 	pvrDatas.numSurfaces = numSurfs;
 	pvrDatas.numMipmaps  = numMipmaps + 1;
 
-<<<<<<< HEAD
   	// guess cubemap type seems tricky in v2
   	// it juste a pvr containing 6 surface (no explicit cubemap type)
-=======
-	// guess cubemap type seems tricky in v2
-	// it juste a pvr containing 6 surface (no explicit cubemap type)
->>>>>>> fec2de80
 	pvrDatas.isCubemap 	= (numSurfs === 6);
 
 	return THREE.PVRLoader._extract( pvrDatas );
@@ -162,14 +152,14 @@
 
 
 THREE.PVRLoader._extract = function ( pvrDatas ) {
-
+	
 	var pvr = {
-		mipmaps: [],
-		width: pvrDatas.width,
-		height: pvrDatas.height,
-		format: pvrDatas.format,
-		mipmapCount: pvrDatas.numMipmaps,
-		isCubemap : pvrDatas.isCubemap
+		mipmaps: [], 
+		width: pvrDatas.width, 
+		height: pvrDatas.height, 
+		format: pvrDatas.format, 
+		mipmapCount: pvrDatas.numMipmaps, 
+		isCubemap : pvrDatas.isCubemap 
 	};
 
 	var buffer = pvrDatas.buffer;
@@ -242,10 +232,10 @@
 
 			var byteArray = new Uint8Array( buffer, dataOffset, dataSize );
 
-			var mipmap = {
-				data: byteArray,
-				width: sWidth,
-				height: sHeight
+			var mipmap = { 
+				data: byteArray, 
+				width: sWidth, 
+				height: sHeight 
 			};
 
 			pvr.mipmaps[ surfIndex * pvrDatas.numMipmaps + mipLevel] = mipmap;
