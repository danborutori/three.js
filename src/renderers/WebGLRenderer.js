--- conflicted
+++ resolved
@@ -1443,10 +1443,6 @@
 			_gl.useProgram( program );
 			_oldProgram = program;
 
-<<<<<<< HEAD
-
-=======
->>>>>>> 5b9ca694
 		}
 
 		_gl.uniformMatrix4fv( p_uniforms.projectionMatrix, false, _projectionMatrixArray );
