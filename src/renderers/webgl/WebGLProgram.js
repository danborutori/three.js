import { WebGLUniforms } from './WebGLUniforms.js';
import { WebGLShader } from './WebGLShader.js';
import { ShaderChunk } from '../shaders/ShaderChunk.js';
import { NoToneMapping, AddOperation, MixOperation, MultiplyOperation, EquirectangularRefractionMapping, CubeRefractionMapping, EquirectangularReflectionMapping, CubeUVRefractionMapping, CubeUVReflectionMapping, CubeReflectionMapping, PCFSoftShadowMap, PCFShadowMap, VSMShadowMap, ACESFilmicToneMapping, CineonToneMapping, CustomToneMapping, ReinhardToneMapping, LinearToneMapping, GammaEncoding, RGBDEncoding, RGBM16Encoding, RGBM7Encoding, RGBEEncoding, sRGBEncoding, LinearEncoding, LogLuvEncoding } from '../../constants.js';

let programIdCount = 0;

function addLineNumbers( string ) {

	const lines = string.split( '\n' );

	for ( let i = 0; i < lines.length; i ++ ) {

		lines[ i ] = ( i + 1 ) + ': ' + lines[ i ];

	}

	return lines.join( '\n' );

}

function getEncodingComponents( encoding ) {

	switch ( encoding ) {

		case LinearEncoding:
			return [ 'Linear', '( value )' ];
		case sRGBEncoding:
			return [ 'sRGB', '( value )' ];
		case RGBEEncoding:
			return [ 'RGBE', '( value )' ];
		case RGBM7Encoding:
			return [ 'RGBM', '( value, 7.0 )' ];
		case RGBM16Encoding:
			return [ 'RGBM', '( value, 16.0 )' ];
		case RGBDEncoding:
			return [ 'RGBD', '( value, 256.0 )' ];
		case GammaEncoding:
			return [ 'Gamma', '( value, float( GAMMA_FACTOR ) )' ];
		case LogLuvEncoding:
			return [ 'LogLuv', '( value )' ];
		default:
			console.warn( 'THREE.WebGLProgram: Unsupported encoding:', encoding );
			return [ 'Linear', '( value )' ];

	}

}

function getShaderErrors( gl, shader, type ) {

	const status = gl.getShaderParameter( shader, gl.COMPILE_STATUS );
	const log = gl.getShaderInfoLog( shader ).trim();

	if ( status && log === '' ) return '';

	// --enable-privileged-webgl-extension
	// console.log( '**' + type + '**', gl.getExtension( 'WEBGL_debug_shaders' ).getTranslatedShaderSource( shader ) );

	const source = gl.getShaderSource( shader );

	return 'THREE.WebGLShader: gl.getShaderInfoLog() ' + type + '\n' + log + addLineNumbers( source );

}

function getTexelDecodingFunction( functionName, encoding ) {

	const components = getEncodingComponents( encoding );
	return 'vec4 ' + functionName + '( vec4 value ) { return ' + components[ 0 ] + 'ToLinear' + components[ 1 ] + '; }';

}

function getTexelEncodingFunction( functionName, encoding ) {

	const components = getEncodingComponents( encoding );
	return 'vec4 ' + functionName + '( vec4 value ) { return LinearTo' + components[ 0 ] + components[ 1 ] + '; }';

}

function getToneMappingFunction( functionName, toneMapping ) {

	let toneMappingName;

	switch ( toneMapping ) {

		case LinearToneMapping:
			toneMappingName = 'Linear';
			break;

		case ReinhardToneMapping:
			toneMappingName = 'Reinhard';
			break;

		case CineonToneMapping:
			toneMappingName = 'OptimizedCineon';
			break;

		case ACESFilmicToneMapping:
			toneMappingName = 'ACESFilmic';
			break;

		case CustomToneMapping:
			toneMappingName = 'Custom';
			break;

		default:
			console.warn( 'THREE.WebGLProgram: Unsupported toneMapping:', toneMapping );
			toneMappingName = 'Linear';

	}

	return 'vec3 ' + functionName + '( vec3 color ) { return ' + toneMappingName + 'ToneMapping( color ); }';

}

function generateExtensions( parameters ) {

	const chunks = [
		( parameters.extensionDerivatives || parameters.envMapCubeUV || parameters.bumpMap || parameters.tangentSpaceNormalMap || parameters.clearcoatNormalMap || parameters.flatShading || parameters.shaderID === 'physical' ) ? '#extension GL_OES_standard_derivatives : enable' : '',
		( parameters.extensionFragDepth || parameters.logarithmicDepthBuffer ) && parameters.rendererExtensionFragDepth ? '#extension GL_EXT_frag_depth : enable' : '',
		( parameters.extensionDrawBuffers && parameters.rendererExtensionDrawBuffers ) ? '#extension GL_EXT_draw_buffers : require' : '',
		( parameters.extensionShaderTextureLOD || parameters.envMap ) && parameters.rendererExtensionShaderTextureLod ? '#extension GL_EXT_shader_texture_lod : enable' : ''
	];

	return chunks.filter( filterEmptyLine ).join( '\n' );

}

function generateDefines( defines ) {

	const chunks = [];

	for ( const name in defines ) {

		const value = defines[ name ];

		if ( value === false ) continue;

		chunks.push( '#define ' + name + ' ' + value );

	}

	return chunks.join( '\n' );

}

function fetchAttributeLocations( gl, program ) {

	const attributes = {};

	const n = gl.getProgramParameter( program, gl.ACTIVE_ATTRIBUTES );

	for ( let i = 0; i < n; i ++ ) {

		const info = gl.getActiveAttrib( program, i );
		const name = info.name;

		// console.log( 'THREE.WebGLProgram: ACTIVE VERTEX ATTRIBUTE:', name, i );

		attributes[ name ] = gl.getAttribLocation( program, name );

	}

	return attributes;

}

function filterEmptyLine( string ) {

	return string !== '';

}

function replaceLightNums( string, parameters ) {

	return string
		.replace( /NUM_DIR_LIGHTS/g, parameters.numDirLights )
		.replace( /NUM_SPOT_LIGHTS/g, parameters.numSpotLights )
		.replace( /NUM_RECT_AREA_LIGHTS/g, parameters.numRectAreaLights )
		.replace( /NUM_POINT_LIGHTS/g, parameters.numPointLights )
		.replace( /NUM_HEMI_LIGHTS/g, parameters.numHemiLights )
		.replace( /NUM_DIR_LIGHT_SHADOWS/g, parameters.numDirLightShadows )
		.replace( /NUM_SPOT_LIGHT_SHADOWS/g, parameters.numSpotLightShadows )
		.replace( /NUM_POINT_LIGHT_SHADOWS/g, parameters.numPointLightShadows )
		.replace( /NUM_DIRECTIONAL_MAP/g, parameters.numDirectionalMaps )
		.replace( /NUM_SPOT_MAP/g, parameters.numSpotMaps );

}

function replaceClippingPlaneNums( string, parameters ) {

	return string
		.replace( /NUM_CLIPPING_PLANES/g, parameters.numClippingPlanes )
		.replace( /UNION_CLIPPING_PLANES/g, ( parameters.numClippingPlanes - parameters.numClipIntersection ) );

}

// Resolve Includes

const includePattern = /^[ \t]*#include +<([\w\d./]+)>/gm;

function resolveIncludes( string ) {

	return string.replace( includePattern, includeReplacer );

}

function includeReplacer( match, include ) {

	const string = ShaderChunk[ include ];

	if ( string === undefined ) {

		throw new Error( 'Can not resolve #include <' + include + '>' );

	}

	return resolveIncludes( string );

}

// Unroll Loops

const deprecatedUnrollLoopPattern = /#pragma unroll_loop[\s]+?for \( int i \= (\d+)\; i < (\d+)\; i \+\+ \) \{([\s\S]+?)(?=\})\}/g;
const unrollLoopPattern = /#pragma unroll_loop_start[\s]+?for \( int i \= (\d+)\; i < (\d+)\; i \+\+ \) \{([\s\S]+?)(?=\})\}[\s]+?#pragma unroll_loop_end/g;

function unrollLoops( string ) {

	return string
		.replace( unrollLoopPattern, loopReplacer )
		.replace( deprecatedUnrollLoopPattern, deprecatedLoopReplacer );

}

function deprecatedLoopReplacer( match, start, end, snippet ) {

	console.warn( 'WebGLProgram: #pragma unroll_loop shader syntax is deprecated. Please use #pragma unroll_loop_start syntax instead.' );
	return loopReplacer( match, start, end, snippet );

}

function loopReplacer( match, start, end, snippet ) {

	let string = '';

	for ( let i = parseInt( start ); i < parseInt( end ); i ++ ) {

		string += snippet
			.replace( /\[ i \]/g, '[ ' + i + ' ]' )
			.replace( /UNROLLED_LOOP_INDEX/g, i );

	}

	return string;

}

//

function generatePrecision( parameters ) {

	let precisionstring = "precision " + parameters.precision + " float;\nprecision " + parameters.precision + " int;";

	if ( parameters.precision === "highp" ) {

		precisionstring += "\n#define HIGH_PRECISION";

	} else if ( parameters.precision === "mediump" ) {

		precisionstring += "\n#define MEDIUM_PRECISION";

	} else if ( parameters.precision === "lowp" ) {

		precisionstring += "\n#define LOW_PRECISION";

	}

	return precisionstring;

}

function generateShadowMapTypeDefine( parameters ) {

	let shadowMapTypeDefine = 'SHADOWMAP_TYPE_BASIC';

	if ( parameters.shadowMapType === PCFShadowMap ) {

		shadowMapTypeDefine = 'SHADOWMAP_TYPE_PCF';

	} else if ( parameters.shadowMapType === PCFSoftShadowMap ) {

		shadowMapTypeDefine = 'SHADOWMAP_TYPE_PCF_SOFT';

	} else if ( parameters.shadowMapType === VSMShadowMap ) {

		shadowMapTypeDefine = 'SHADOWMAP_TYPE_VSM';

	}

	return shadowMapTypeDefine;

}

function generateEnvMapTypeDefine( parameters ) {

	let envMapTypeDefine = 'ENVMAP_TYPE_CUBE';

	if ( parameters.envMap ) {

		switch ( parameters.envMapMode ) {

			case CubeReflectionMapping:
			case CubeRefractionMapping:
				envMapTypeDefine = 'ENVMAP_TYPE_CUBE';
				break;

			case CubeUVReflectionMapping:
			case CubeUVRefractionMapping:
				envMapTypeDefine = 'ENVMAP_TYPE_CUBE_UV';
				break;

			case EquirectangularReflectionMapping:
			case EquirectangularRefractionMapping:
				envMapTypeDefine = 'ENVMAP_TYPE_EQUIREC';
				break;

		}

	}

	return envMapTypeDefine;

}

function generateEnvMapModeDefine( parameters ) {

	let envMapModeDefine = 'ENVMAP_MODE_REFLECTION';

	if ( parameters.envMap ) {

		switch ( parameters.envMapMode ) {

			case CubeRefractionMapping:
			case EquirectangularRefractionMapping:
			case CubeUVRefractionMapping:

				envMapModeDefine = 'ENVMAP_MODE_REFRACTION';
				break;

		}

	}

	return envMapModeDefine;

}

function generateEnvMapBlendingDefine( parameters ) {

	let envMapBlendingDefine = 'ENVMAP_BLENDING_NONE';

	if ( parameters.envMap ) {

		switch ( parameters.combine ) {

			case MultiplyOperation:
				envMapBlendingDefine = 'ENVMAP_BLENDING_MULTIPLY';
				break;

			case MixOperation:
				envMapBlendingDefine = 'ENVMAP_BLENDING_MIX';
				break;

			case AddOperation:
				envMapBlendingDefine = 'ENVMAP_BLENDING_ADD';
				break;

		}

	}

	return envMapBlendingDefine;

}

<<<<<<< HEAD
let compilingProgramCnt = 0;
function waitAllCompileFinish(){
	return new Promise( function( resolve, reject ){
		const func = function(){
			if( compilingProgramCnt==0 ){
				resolve();
			}else{
				setTimeout( func, 100 );
			}
		};
		func();
	} );
};

function WebGLProgram( renderer, cacheKey, parameters ) {
=======
function WebGLProgram( renderer, cacheKey, parameters, bindingStates ) {
>>>>>>> 3ca8069c

	const gl = renderer.getContext();

	const defines = parameters.defines;

	let vertexShader = parameters.vertexShader;
	let fragmentShader = parameters.fragmentShader;

	const shadowMapTypeDefine = generateShadowMapTypeDefine( parameters );
	const envMapTypeDefine = generateEnvMapTypeDefine( parameters );
	const envMapModeDefine = generateEnvMapModeDefine( parameters );
	const envMapBlendingDefine = generateEnvMapBlendingDefine( parameters );


	const gammaFactorDefine = ( renderer.gammaFactor > 0 ) ? renderer.gammaFactor : 1.0;

	const customExtensions = parameters.isWebGL2 ? '' : generateExtensions( parameters );

	const customDefines = generateDefines( defines );

	const program = gl.createProgram();

	let prefixVertex, prefixFragment;

	if ( parameters.isRawShaderMaterial ) {

		prefixVertex = [

			customDefines

		].filter( filterEmptyLine ).join( '\n' );

		if ( prefixVertex.length > 0 ) {

			prefixVertex += '\n';

		}

		prefixFragment = [

			customExtensions,
			customDefines

		].filter( filterEmptyLine ).join( '\n' );

		if ( prefixFragment.length > 0 ) {

			prefixFragment += '\n';

		}

	} else {

		prefixVertex = [

			generatePrecision( parameters ),

			'#define SHADER_NAME ' + parameters.shaderName,

			customDefines,

			parameters.instancing ? '#define USE_INSTANCING' : '',
			parameters.supportsVertexTextures ? '#define VERTEX_TEXTURES' : '',

			'#define GAMMA_FACTOR ' + gammaFactorDefine,

			'#define MAX_BONES ' + parameters.maxBones,
			( parameters.useFog && parameters.fog ) ? '#define USE_FOG' : '',
			( parameters.useFog && parameters.fogExp2 ) ? '#define FOG_EXP2' : '',

			parameters.map ? '#define USE_MAP' : '',
			parameters.envMap ? '#define USE_ENVMAP' : '',
			parameters.envMap ? '#define ' + envMapModeDefine : '',
			parameters.lightMap ? '#define USE_LIGHTMAP' : '',
			parameters.aoMap ? '#define USE_AOMAP' : '',
			parameters.emissiveMap ? '#define USE_EMISSIVEMAP' : '',
			parameters.bumpMap ? '#define USE_BUMPMAP' : '',
			parameters.normalMap ? '#define USE_NORMALMAP' : '',
			( parameters.normalMap && parameters.objectSpaceNormalMap ) ? '#define OBJECTSPACE_NORMALMAP' : '',
			( parameters.normalMap && parameters.tangentSpaceNormalMap ) ? '#define TANGENTSPACE_NORMALMAP' : '',

			parameters.clearcoatMap ? '#define USE_CLEARCOATMAP' : '',
			parameters.clearcoatRoughnessMap ? '#define USE_CLEARCOAT_ROUGHNESSMAP' : '',
			parameters.clearcoatNormalMap ? '#define USE_CLEARCOAT_NORMALMAP' : '',
			parameters.displacementMap && parameters.supportsVertexTextures ? '#define USE_DISPLACEMENTMAP' : '',
			parameters.specularMap ? '#define USE_SPECULARMAP' : '',
			parameters.roughnessMap ? '#define USE_ROUGHNESSMAP' : '',
			parameters.metalnessMap ? '#define USE_METALNESSMAP' : '',
			parameters.alphaMap ? '#define USE_ALPHAMAP' : '',
			parameters.transmissionMap ? '#define USE_TRANSMISSIONMAP' : '',

			parameters.vertexTangents ? '#define USE_TANGENT' : '',
			parameters.vertexColors ? '#define USE_COLOR' : '',
			parameters.vertexUvs ? '#define USE_UV' : '',
			parameters.uvsVertexOnly ? '#define UVS_VERTEX_ONLY' : '',

			parameters.flatShading ? '#define FLAT_SHADED' : '',

			parameters.skinning ? '#define USE_SKINNING' : '',
			parameters.useVertexTexture ? '#define BONE_TEXTURE' : '',

			parameters.morphTargets ? '#define USE_MORPHTARGETS' : '',
			parameters.morphNormals && parameters.flatShading === false ? '#define USE_MORPHNORMALS' : '',
			parameters.doubleSided ? '#define DOUBLE_SIDED' : '',
			parameters.flipSided ? '#define FLIP_SIDED' : '',

			parameters.shadowMapEnabled ? '#define USE_SHADOWMAP' : '',
			parameters.shadowMapEnabled ? '#define ' + shadowMapTypeDefine : '',

			parameters.sizeAttenuation ? '#define USE_SIZEATTENUATION' : '',

			parameters.logarithmicDepthBuffer ? '#define USE_LOGDEPTHBUF' : '',
			( parameters.logarithmicDepthBuffer && parameters.rendererExtensionFragDepth ) ? '#define USE_LOGDEPTHBUF_EXT' : '',

			'uniform mat4 modelMatrix;',
			'uniform mat4 modelViewMatrix;',
			'uniform mat4 projectionMatrix;',
			'uniform mat4 viewMatrix;',
			'uniform mat3 normalMatrix;',
			'uniform vec3 cameraPosition;',
			'uniform bool isOrthographic;',

			'#ifdef USE_INSTANCING',

			' attribute mat4 instanceMatrix;',

			'#endif',

			'attribute vec3 position;',
			'attribute vec3 normal;',
			'attribute vec2 uv;',

			'#ifdef USE_TANGENT',

			'	attribute vec4 tangent;',

			'#endif',

			'#ifdef USE_COLOR',

			'	attribute vec4 color;',

			'#endif',

			'#ifdef USE_MORPHTARGETS',

			'	attribute vec3 morphTarget0;',
			'	attribute vec3 morphTarget1;',
			'	attribute vec3 morphTarget2;',
			'	attribute vec3 morphTarget3;',

			'	#ifdef USE_MORPHNORMALS',

			'		attribute vec3 morphNormal0;',
			'		attribute vec3 morphNormal1;',
			'		attribute vec3 morphNormal2;',
			'		attribute vec3 morphNormal3;',

			'	#else',

			'		attribute vec3 morphTarget4;',
			'		attribute vec3 morphTarget5;',
			'		attribute vec3 morphTarget6;',
			'		attribute vec3 morphTarget7;',

			'	#endif',

			'#endif',

			'#ifdef USE_SKINNING',

			'	attribute vec4 skinIndex;',
			'	attribute vec4 skinWeight;',

			'#endif',

			'\n'

		].filter( filterEmptyLine ).join( '\n' );

		prefixFragment = [

			customExtensions,

			generatePrecision( parameters ),

			'#define SHADER_NAME ' + parameters.shaderName,

			customDefines,

			parameters.alphaTest ? '#define ALPHATEST ' + parameters.alphaTest + ( parameters.alphaTest % 1 ? '' : '.0' ) : '', // add '.0' if integer

			'#define GAMMA_FACTOR ' + gammaFactorDefine,

			( parameters.useFog && parameters.fog ) ? '#define USE_FOG' : '',
			( parameters.useFog && parameters.fogExp2 ) ? '#define FOG_EXP2' : '',

			parameters.map ? '#define USE_MAP' : '',
			parameters.matcap ? '#define USE_MATCAP' : '',
			parameters.envMap ? '#define USE_ENVMAP' : '',
			parameters.envMap ? '#define ' + envMapTypeDefine : '',
			parameters.envMap ? '#define ' + envMapModeDefine : '',
			parameters.envMap ? '#define ' + envMapBlendingDefine : '',
			parameters.lightMap ? '#define USE_LIGHTMAP' : '',
			parameters.aoMap ? '#define USE_AOMAP' : '',
			parameters.emissiveMap ? '#define USE_EMISSIVEMAP' : '',
			parameters.bumpMap ? '#define USE_BUMPMAP' : '',
			parameters.normalMap ? '#define USE_NORMALMAP' : '',
			( parameters.normalMap && parameters.objectSpaceNormalMap ) ? '#define OBJECTSPACE_NORMALMAP' : '',
			( parameters.normalMap && parameters.tangentSpaceNormalMap ) ? '#define TANGENTSPACE_NORMALMAP' : '',
			parameters.clearcoatMap ? '#define USE_CLEARCOATMAP' : '',
			parameters.clearcoatRoughnessMap ? '#define USE_CLEARCOAT_ROUGHNESSMAP' : '',
			parameters.clearcoatNormalMap ? '#define USE_CLEARCOAT_NORMALMAP' : '',
			parameters.specularMap ? '#define USE_SPECULARMAP' : '',
			parameters.roughnessMap ? '#define USE_ROUGHNESSMAP' : '',
			parameters.metalnessMap ? '#define USE_METALNESSMAP' : '',
			parameters.alphaMap ? '#define USE_ALPHAMAP' : '',

			parameters.sheen ? '#define USE_SHEEN' : '',
			parameters.transmissionMap ? '#define USE_TRANSMISSIONMAP' : '',

			parameters.vertexTangents ? '#define USE_TANGENT' : '',
			parameters.vertexColors ? '#define USE_COLOR' : '',
			parameters.vertexUvs ? '#define USE_UV' : '',
			parameters.uvsVertexOnly ? '#define UVS_VERTEX_ONLY' : '',

			parameters.gradientMap ? '#define USE_GRADIENTMAP' : '',

			parameters.flatShading ? '#define FLAT_SHADED' : '',

			parameters.doubleSided ? '#define DOUBLE_SIDED' : '',
			parameters.flipSided ? '#define FLIP_SIDED' : '',

			parameters.shadowMapEnabled ? '#define USE_SHADOWMAP' : '',
			parameters.shadowMapEnabled ? '#define ' + shadowMapTypeDefine : '',

			parameters.premultipliedAlpha ? '#define PREMULTIPLIED_ALPHA' : '',

			parameters.physicallyCorrectLights ? '#define PHYSICALLY_CORRECT_LIGHTS' : '',

			parameters.logarithmicDepthBuffer ? '#define USE_LOGDEPTHBUF' : '',
			( parameters.logarithmicDepthBuffer && parameters.rendererExtensionFragDepth ) ? '#define USE_LOGDEPTHBUF_EXT' : '',

			( ( parameters.extensionShaderTextureLOD || parameters.envMap ) && parameters.rendererExtensionShaderTextureLod ) ? '#define TEXTURE_LOD_EXT' : '',

			'uniform mat4 viewMatrix;',
			'uniform vec3 cameraPosition;',
			'uniform bool isOrthographic;',

			( parameters.toneMapping !== NoToneMapping ) ? '#define TONE_MAPPING' : '',
			( parameters.toneMapping !== NoToneMapping ) ? ShaderChunk[ 'tonemapping_pars_fragment' ] : '', // this code is required here because it is used by the toneMapping() function defined below
			( parameters.toneMapping !== NoToneMapping ) ? getToneMappingFunction( 'toneMapping', parameters.toneMapping ) : '',

			parameters.dithering ? '#define DITHERING' : '',

			ShaderChunk[ 'encodings_pars_fragment' ], // this code is required here because it is used by the various encoding/decoding function defined below
			parameters.map ? getTexelDecodingFunction( 'mapTexelToLinear', parameters.mapEncoding ) : '',
			parameters.matcap ? getTexelDecodingFunction( 'matcapTexelToLinear', parameters.matcapEncoding ) : '',
			parameters.envMap ? getTexelDecodingFunction( 'envMapTexelToLinear', parameters.envMapEncoding ) : '',
			parameters.emissiveMap ? getTexelDecodingFunction( 'emissiveMapTexelToLinear', parameters.emissiveMapEncoding ) : '',
			parameters.lightMap ? getTexelDecodingFunction( 'lightMapTexelToLinear', parameters.lightMapEncoding ) : '',
			getTexelEncodingFunction( 'linearToOutputTexel', parameters.outputEncoding ),

			parameters.depthPacking ? '#define DEPTH_PACKING ' + parameters.depthPacking : '',

			'\n'

		].filter( filterEmptyLine ).join( '\n' );

	}

	vertexShader = resolveIncludes( vertexShader );
	vertexShader = replaceLightNums( vertexShader, parameters );
	vertexShader = replaceClippingPlaneNums( vertexShader, parameters );

	fragmentShader = resolveIncludes( fragmentShader );
	fragmentShader = replaceLightNums( fragmentShader, parameters );
	fragmentShader = replaceClippingPlaneNums( fragmentShader, parameters );

	vertexShader = unrollLoops( vertexShader );
	fragmentShader = unrollLoops( fragmentShader );
	
	const outputFragmentType = (defines && defines.FRAGMENT_OUTPUT_TYPE) || "vec4";

	if ( parameters.isWebGL2 && ! parameters.isRawShaderMaterial ) {

		// GLSL 3.0 conversion

		prefixVertex = [
			'#version 300 es\n',
			'#define attribute in',
			'#define varying out',
			'#define texture2D texture'
		].join( '\n' ) + '\n' + prefixVertex;

		prefixFragment = [
			'#version 300 es\n',
			'#define varying in',
<<<<<<< HEAD
			isGLSL3ShaderMaterial ? '' : `layout(location = 0) out highp ${outputFragmentType} pc_fragColor;`,
			isGLSL3ShaderMaterial ? '' : `layout(location = 1) out highp ${outputFragmentType} pc_fragNormal;`,
			isGLSL3ShaderMaterial ? '' : `layout(location = 2) out highp ${outputFragmentType} pc_fragMetalness;`,
			isGLSL3ShaderMaterial ? '' : `layout(location = 3) out highp ${outputFragmentType} pc_fragDiffuseColor;`,
			isGLSL3ShaderMaterial ? '' : '#define gl_FragColor pc_fragColor',
			isGLSL3ShaderMaterial ? '' : '#define gl_FragNormal pc_fragNormal',
			isGLSL3ShaderMaterial ? '' : '#define gl_FragMetalness pc_fragMetalness',
			isGLSL3ShaderMaterial ? '' : '#define gl_FragDiffuseColor pc_fragDiffuseColor',
=======
			'out highp vec4 pc_fragColor;',
			'#define gl_FragColor pc_fragColor',
>>>>>>> 3ca8069c
			'#define gl_FragDepthEXT gl_FragDepth',
			'#define texture2D texture',
			'#define textureCube texture',
			'#define texture2DProj textureProj',
			'#define texture2DLodEXT textureLod',
			'#define texture2DProjLodEXT textureProjLod',
			'#define textureCubeLodEXT textureLod',
			'#define texture2DGradEXT textureGrad',
			'#define texture2DProjGradEXT textureProjGrad',
			'#define textureCubeGradEXT textureGrad'
		].join( '\n' ) + '\n' + prefixFragment;

	}
	
	const vertexGlsl = prefixVertex + vertexShader;
	const fragmentGlsl = prefixFragment + fragmentShader.replace( /void\s+main\s*\(\s*\)\s*{/, function(match){
		return match+`
			#ifdef gl_FragNormal
				gl_FragNormal = ${outputFragmentType}(0.5,0.5,1,1);
			#endif
			#ifdef gl_FragMetalness
				gl_FragMetalness = ${outputFragmentType}(1,0,0,1);
			#endif
			#ifdef gl_FragDiffuseColor
				gl_FragDiffuseColor = ${outputFragmentType}(0,0,0,1);
			#endif
		`
	} );
	

	// console.log( '*VERTEX*', vertexGlsl );
	// console.log( '*FRAGMENT*', fragmentGlsl );

	const glVertexShader = WebGLShader( gl, gl.VERTEX_SHADER, vertexGlsl );
	const glFragmentShader = WebGLShader( gl, gl.FRAGMENT_SHADER, fragmentGlsl );

	gl.attachShader( program, glVertexShader );
	gl.attachShader( program, glFragmentShader );

	// Force a particular attribute to index 0.

	if ( parameters.index0AttributeName !== undefined ) {

		gl.bindAttribLocation( program, 0, parameters.index0AttributeName );

	} else if ( parameters.morphTargets === true ) {

		// programs with morphTargets displace position out of attribute 0
		gl.bindAttribLocation( program, 0, 'position' );

	}

	gl.linkProgram( program );

	function checkErrors(){
		// check for link errors
		if ( renderer.debug.checkShaderErrors ) {
			const linkFail = gl.getProgramParameter( program, gl.LINK_STATUS );			
			if( linkFail !== false ) return;

			const programLog = gl.getProgramInfoLog( program ).trim();
			const vertexLog = gl.getShaderInfoLog( glVertexShader ).trim();
			const fragmentLog = gl.getShaderInfoLog( glFragmentShader ).trim();

			let runnable = true;
			let haveDiagnostics = true;

			if ( linkFail === false ) {

				runnable = false;

				const vertexErrors = getShaderErrors( gl, glVertexShader, 'vertex' );
				const fragmentErrors = getShaderErrors( gl, glFragmentShader, 'fragment' );

				console.error( 'THREE.WebGLProgram: shader error: ', gl.getError(), 'gl.VALIDATE_STATUS', gl.getProgramParameter( program, gl.VALIDATE_STATUS ), 'gl.getProgramInfoLog', programLog, vertexErrors, fragmentErrors );

			} else if ( programLog !== '' ) {

				console.warn( 'THREE.WebGLProgram: gl.getProgramInfoLog()', programLog );

			} else if ( vertexLog === '' || fragmentLog === '' ) {

				haveDiagnostics = false;

			}

			if ( haveDiagnostics ) {

				this.diagnostics = {

					runnable: runnable,

					programLog: programLog,

					vertexShader: {

						log: vertexLog,
						prefix: prefixVertex

					},

					fragmentShader: {

						log: fragmentLog,
						prefix: prefixFragment

					}

				};

			}

		}

		// Clean up

		// Crashes in iOS9 and iOS10. #18402
		// gl.detachShader( program, glVertexShader );
		// gl.detachShader( program, glFragmentShader );

		gl.deleteShader( glVertexShader );
		gl.deleteShader( glFragmentShader );	
	}
	
	const ext = gl.getExtension('KHR_parallel_shader_compile');
	if( ext ){
		this.completion = new Promise( function( resolve, reject ){
			compilingProgramCnt++;
			function checkCompletion() {
				if (gl.getProgramParameter(program, ext.COMPLETION_STATUS_KHR) == true) {
				  compilingProgramCnt--;
				  waitAllCompileFinish().then( function(){
					  resolve()
				  });
				} else {
				  setTimeout(checkCompletion, 100);
				}
			}
			setTimeout(checkCompletion, 100);
		});
	}else{
		this.completion = Promise.resolve();
	}
	this.completion.then( checkErrors );

	// set up caching for uniform locations

	let cachedUniforms;

	this.getUniforms = function () {

		if ( cachedUniforms === undefined ) {

			cachedUniforms = new WebGLUniforms( gl, program );

		}

		return cachedUniforms;

	};

	// set up caching for attribute locations

	let cachedAttributes;

	this.getAttributes = function () {

		if ( cachedAttributes === undefined ) {

			cachedAttributes = fetchAttributeLocations( gl, program );

		}

		return cachedAttributes;

	};

	// free resource

	this.destroy = function () {

		bindingStates.releaseStatesOfProgram( this );

		gl.deleteProgram( program );
		this.program = undefined;

	};

	//

	this.name = parameters.shaderName;
	this.id = programIdCount ++;
	this.cacheKey = cacheKey;
	this.usedTimes = 1;
	this.program = program;
	this.vertexShader = glVertexShader;
	this.fragmentShader = glFragmentShader;

	return this;

}

export { WebGLProgram };<|MERGE_RESOLUTION|>--- conflicted
+++ resolved
@@ -383,7 +383,6 @@
 
 }
 
-<<<<<<< HEAD
 let compilingProgramCnt = 0;
 function waitAllCompileFinish(){
 	return new Promise( function( resolve, reject ){
@@ -398,10 +397,7 @@
 	} );
 };
 
-function WebGLProgram( renderer, cacheKey, parameters ) {
-=======
 function WebGLProgram( renderer, cacheKey, parameters, bindingStates ) {
->>>>>>> 3ca8069c
 
 	const gl = renderer.getContext();
 
@@ -700,19 +696,14 @@
 		prefixFragment = [
 			'#version 300 es\n',
 			'#define varying in',
-<<<<<<< HEAD
-			isGLSL3ShaderMaterial ? '' : `layout(location = 0) out highp ${outputFragmentType} pc_fragColor;`,
-			isGLSL3ShaderMaterial ? '' : `layout(location = 1) out highp ${outputFragmentType} pc_fragNormal;`,
-			isGLSL3ShaderMaterial ? '' : `layout(location = 2) out highp ${outputFragmentType} pc_fragMetalness;`,
-			isGLSL3ShaderMaterial ? '' : `layout(location = 3) out highp ${outputFragmentType} pc_fragDiffuseColor;`,
-			isGLSL3ShaderMaterial ? '' : '#define gl_FragColor pc_fragColor',
-			isGLSL3ShaderMaterial ? '' : '#define gl_FragNormal pc_fragNormal',
-			isGLSL3ShaderMaterial ? '' : '#define gl_FragMetalness pc_fragMetalness',
-			isGLSL3ShaderMaterial ? '' : '#define gl_FragDiffuseColor pc_fragDiffuseColor',
-=======
-			'out highp vec4 pc_fragColor;',
+			`layout(location = 0) out highp ${outputFragmentType} pc_fragColor;`,
+			`layout(location = 1) out highp ${outputFragmentType} pc_fragNormal;`,
+			`layout(location = 2) out highp ${outputFragmentType} pc_fragMetalness;`,
+			`layout(location = 3) out highp ${outputFragmentType} pc_fragDiffuseColor;`,
 			'#define gl_FragColor pc_fragColor',
->>>>>>> 3ca8069c
+			'#define gl_FragNormal pc_fragNormal',
+			'#define gl_FragMetalness pc_fragMetalness',
+			'#define gl_FragDiffuseColor pc_fragDiffuseColor',
 			'#define gl_FragDepthEXT gl_FragDepth',
 			'#define texture2D texture',
 			'#define textureCube texture',
