--- conflicted
+++ resolved
@@ -132,21 +132,8 @@
 	let _currentFramebuffer = null;
 	let _currentMaterialId = - 1;
 
-<<<<<<< HEAD
-		_currentCamera = null,
-		_currentArrayCamera = null,
-=======
-	// geometry and program caching
-
-	const _currentGeometryProgram = {
-		geometry: null,
-		program: null,
-		wireframe: false
-	};
-
 	let _currentCamera = null;
 	let _currentArrayCamera = null;
->>>>>>> 9ca100f2
 
 	const _currentViewport = new Vector4();
 	const _currentScissor = new Vector4();
