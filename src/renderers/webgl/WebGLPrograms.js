--- conflicted
+++ resolved
@@ -135,16 +135,14 @@
 
 		var parameters = {
 
+			isWebGL2: capabilities.isWebGL2,
+
 			shaderID: shaderID,
 
 			precision: precision,
-<<<<<<< HEAD
 
 			instancing: object.isInstancedMesh === true,
 
-=======
-			isWebGL2: capabilities.isWebGL2,
->>>>>>> 218c0093
 			supportsVertexTextures: capabilities.vertexTextures,
 			outputEncoding: getTextureEncodingFromMap( ( ! currentRenderTarget ) ? null : currentRenderTarget.texture, renderer.gammaOutput ),
 			map: !! material.map,
