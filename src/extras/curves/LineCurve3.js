import { Vector3 } from '../../math/Vector3.js';
import { Curve } from '../core/Curve.js';


function LineCurve3( v1, v2 ) {

	Curve.call( this );

<<<<<<< HEAD
	this.v1 = v1 || new Vector3();
	this.v2 = v2 || new Vector3();
=======
	this.type = 'LineCurve3';

	this.v1 = v1;
	this.v2 = v2;
>>>>>>> 21ab28ec

}

LineCurve3.prototype = Object.create( Curve.prototype );
LineCurve3.prototype.constructor = LineCurve3;

LineCurve3.prototype.isLineCurve3 = true;

LineCurve3.prototype.getPoint = function ( t, optionalTarget ) {

	var point = optionalTarget || new Vector3();

	if ( t === 1 ) {

		point.copy( this.v2 );

	} else {

		point.copy( this.v2 ).sub( this.v1 );
		point.multiplyScalar( t ).add( this.v1 );

	}

	return point;

};

// Line curve is linear, so we can overwrite default getPointAt

LineCurve3.prototype.getPointAt = function ( u, optionalTarget ) {

	return this.getPoint( u, optionalTarget );

};

LineCurve3.prototype.copy = function ( source ) {

	Curve.prototype.copy.call( this, source );

	this.v1.copy( source.v1 );
	this.v2.copy( source.v2 );

	return this;

};


export { LineCurve3 };<|MERGE_RESOLUTION|>--- conflicted
+++ resolved
@@ -6,15 +6,10 @@
 
 	Curve.call( this );
 
-<<<<<<< HEAD
+	this.type = 'LineCurve3';
+
 	this.v1 = v1 || new Vector3();
 	this.v2 = v2 || new Vector3();
-=======
-	this.type = 'LineCurve3';
-
-	this.v1 = v1;
-	this.v2 = v2;
->>>>>>> 21ab28ec
 
 }
 
